--- conflicted
+++ resolved
@@ -275,24 +275,6 @@
 @pytest.mark.parametrize("envelope_type", ENVELOPE_TYPES)
 def test_pulse_wigner(make_pulse, envelope_type):
     pulse = make_pulse(envelope_type=envelope_type)
-<<<<<<< HEAD
-    tprime = 1.0
-    de = 0.2
-
-    integral = pulse.wigner_transform(tprime, de)
-
-    s = snapshot(
-        {
-            "gauss": 0.1325793351848809,
-            "lorentz": 0.8921213029327091,
-            "sech": 0.4657983359088488,
-            "sin": 0,
-            "sin2": 0.023026289443473916,
-        }
-    )
-
-    assert integral == s[envelope_type]
-=======
     tprimes = [0.0, 0.01, 1.0, 10]
     de = 0.2
 
@@ -333,7 +315,6 @@
 
     for i, tprime in enumerate(tprimes):
         assert pulse.wigner_transform(tprime, de) == s[envelope_type][i]
->>>>>>> 626697f7
 
 
 @pytest.mark.parametrize("envelope_type", ENVELOPE_TYPES)
@@ -341,27 +322,6 @@
     chirp = 0.01
     omega = 0.3
     pulse = make_pulse(omega=omega, lchirp=chirp, envelope_type=envelope_type)
-<<<<<<< HEAD
-    tprime = 1.0
-    de = 0.2
-
-    effective_omega = omega + 2 * chirp * tprime
-    de = effective_omega
-
-    integral = pulse.wigner_transform(tprime, de)
-
-    s = snapshot(
-        {
-            "gauss": 0.13305837742890328,
-            "lorentz": 0.9185975447328396,
-            "sech": 0.47140452079102957,
-            "sin": 0,
-            "sin2": 0.0230352473532616,
-        }
-    )
-
-    assert integral == s[envelope_type]
-=======
     tprimes = [0.0, 0.01, 1.0, 10]
     de = 0.2
 
@@ -403,5 +363,4 @@
     for i, tprime in enumerate(tprimes):
         effective_omega = omega + 2 * chirp * tprime
         de = effective_omega
-        assert pulse.wigner_transform(tprime, de) == s[envelope_type][i]
->>>>>>> 626697f7
+        assert pulse.wigner_transform(tprime, de) == s[envelope_type][i]