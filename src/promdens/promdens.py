--- conflicted
+++ resolved
@@ -314,35 +314,7 @@
         # calculating total spectrum (summing over all states)
         self.spectrum[-1] = np.sum(self.spectrum[1:-1], axis=0)
 
-<<<<<<< HEAD
-=======
-    def calc_field_envelope(self, t):
-        """
-        Calculating field envelope. The field parameters are taken form the class (stored with 'calc_field' function).
-        :param t: time axis (a.u.)
-        :return: envelope of the field
-        """
-        if self.field_envelope_type == 'gauss':
-            return np.exp(-2*np.log(2)*(t - self.field_t0)**2/self.field_fwhm**2)
-        elif self.field_envelope_type == 'lorentz':
-            return (1 + 4/(1 + np.sqrt(2))*((t - self.field_t0)/self.field_fwhm)**2)**-1
-        elif self.field_envelope_type == 'sech':
-            return 1/np.cosh(2*np.log(1 + np.sqrt(2))*(t - self.field_t0)/self.field_fwhm)
-        elif self.field_envelope_type == 'sin':
-            field = np.zeros(shape=np.shape(t))
-            for k in range(np.shape(t)[0]):
-                if t[k] >= self.tmin and t[k] <= self.tmax:
-                    field[k] = np.sin(np.pi/2*(t[k] - self.field_t0 + self.field_fwhm)/self.field_fwhm)
-            return field
-        elif self.field_envelope_type == 'sin2':
-            T = 1/(2 - 4/np.pi*np.arcsin(2**(-1/4)))*self.field_fwhm
-            field = np.zeros(shape=np.shape(t))
-            for k in range(np.shape(t)[0]):
-                if t[k] >= self.tmin and t[k] <= self.tmax:
-                    field[k] = np.sin(np.pi/2*(t[k] - self.field_t0 + T)/T)**2
-            return field
-
->>>>>>> 1793d6a1
+
     def calc_field(self, pulse: LaserPulse) -> None:
         """
         Calculate electric field E(t) and its spectrum E(w) with Fourier transform.
@@ -363,22 +335,13 @@
 
         # calculating the field
         self.field_t = np.arange(self.tmin, self.tmax, 2*np.pi/self.field_omega/50)  # time array for the field in a.u.
-<<<<<<< HEAD
         self.field_envelope = self.pulse.calc_field_envelope(self.field_t)
-        self.field = self.field_envelope * self.pulse.field_cos(self.field_t)
-=======
-        self.field_envelope = self.calc_field_envelope(self.field_t)
         self.field = self.field_envelope*self.pulse.field_cos(self.field_t)
->>>>>>> 1793d6a1
 
         # calculating the FT of the field (pulse spectrum)
         dt = 2*np.pi/self.field_omega/50
         t_ft = np.arange(self.tmin - 20*self.field_fwhm, self.tmax + 20*self.field_fwhm, dt)  # setting up new time array with denser points for FT
-<<<<<<< HEAD
         field = self.pulse.calc_field_envelope(t_ft) * self.pulse.field_cos(t_ft)
-=======
-        field = self.calc_field_envelope(t_ft)*self.pulse.field_cos(t_ft)
->>>>>>> 1793d6a1
         self.field_ft = np.abs(np.fft.rfft(field))  # FT
         self.field_ft /= np.max(self.field_ft)  # normalizing to have maximum at 0
         self.field_ft_omega = 2*np.pi*np.fft.rfftfreq(len(t_ft), dt)
